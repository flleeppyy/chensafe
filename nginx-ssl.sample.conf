--- conflicted
+++ resolved
@@ -17,12 +17,8 @@
     listen 443 ssl http2;
     listen [::]:443 ssl http2;
 
-<<<<<<< HEAD
-    server_name lolisafe.moe;
-=======
 	server_name lolisafe.moe;
 	server_tokens off;
->>>>>>> c46f5d9b
 
     ssl_certificate /path/to/your/fullchain.pem;
     ssl_certificate_key /path/to/your/privkey.pem;
