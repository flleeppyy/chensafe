/* global LazyLoad */

<<<<<<< HEAD
const page = {}
=======
var page = {
  lazyLoad: null,

  // byte units for getPrettyBytes()
  byteUnits: ['B', 'kB', 'MB', 'GB', 'TB', 'PB', 'EB', 'ZB', 'YB']
}

page.getPrettyBytes = num => {
  // MIT License
  // Copyright (c) Sindre Sorhus <sindresorhus@gmail.com> (sindresorhus.com)
  if (!Number.isFinite(num)) { return num }

  var neg = num < 0
  if (neg) { num = -num }
  if (num < 1) { return (neg ? '-' : '') + num + ' B' }

  var exponent = Math.min(Math.floor(Math.log10(num) / 3), page.byteUnits.length - 1)
  var numStr = Number((num / Math.pow(1000, exponent)).toPrecision(3))
  var unit = page.byteUnits[exponent]

  return (neg ? '-' : '') + numStr + ' ' + unit
}
>>>>>>> 0e3ac727

window.onload = function () {
  var elements = document.getElementsByClassName('file-size')
  for (var i = 0; i < elements.length; i++) {
    elements[i].innerHTML = page.getPrettyBytes(parseInt(elements[i].innerHTML))
  }

  page.lazyLoad = new LazyLoad()
}<|MERGE_RESOLUTION|>--- conflicted
+++ resolved
@@ -1,9 +1,6 @@
 /* global LazyLoad */
 
-<<<<<<< HEAD
-const page = {}
-=======
-var page = {
+const page = {
   lazyLoad: null,
 
   // byte units for getPrettyBytes()
@@ -15,21 +12,20 @@
   // Copyright (c) Sindre Sorhus <sindresorhus@gmail.com> (sindresorhus.com)
   if (!Number.isFinite(num)) { return num }
 
-  var neg = num < 0
+  const neg = num < 0
   if (neg) { num = -num }
   if (num < 1) { return (neg ? '-' : '') + num + ' B' }
 
-  var exponent = Math.min(Math.floor(Math.log10(num) / 3), page.byteUnits.length - 1)
-  var numStr = Number((num / Math.pow(1000, exponent)).toPrecision(3))
-  var unit = page.byteUnits[exponent]
+  const exponent = Math.min(Math.floor(Math.log10(num) / 3), page.byteUnits.length - 1)
+  const numStr = Number((num / Math.pow(1000, exponent)).toPrecision(3))
+  const unit = page.byteUnits[exponent]
 
   return (neg ? '-' : '') + numStr + ' ' + unit
 }
->>>>>>> 0e3ac727
 
 window.onload = function () {
-  var elements = document.getElementsByClassName('file-size')
-  for (var i = 0; i < elements.length; i++) {
+  const elements = document.getElementsByClassName('file-size')
+  for (let i = 0; i < elements.length; i++) {
     elements[i].innerHTML = page.getPrettyBytes(parseInt(elements[i].innerHTML))
   }
 
