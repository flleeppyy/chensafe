--- conflicted
+++ resolved
@@ -1,11 +1,7 @@
-<<<<<<< HEAD
 # lolisafe, a small safe worth protecting
 
 ![safe.fiery.me](https://the.fiery.me/oJJY.png)
 
-=======
-![lolisafe](public/images/fb_share.png)
->>>>>>> 4d883de6
 [![GitHub license](https://img.shields.io/badge/license-MIT-blue.svg?style=flat-square)](https://raw.githubusercontent.com/kanadeko/Kuro/master/LICENSE)
 [![Chat / Support](https://img.shields.io/badge/Chat%20%2F%20Support-discord-7289DA.svg?style=flat-square)](https://discord.gg/5g6vgwn)
 
@@ -55,10 +51,7 @@
 If you are running lolisafe behind Cloudflare there is support to make the NGINX logs have the users IP instead of Cloudflares IP. You will need to compile NGINX from source with `--with-http_realip_module` as well as uncomment the following line in the NGINX config: `include /path/to/lolisafe/real-ip-from-cf;`
 
 ## Using lolisafe
-<<<<<<< HEAD
 
-=======
->>>>>>> 4d883de6
 Once the service starts you can start hitting the upload endpoint at `/api/upload` with any file. If you're using the frontend to do so then you are pretty much set, but if using the API to upload make sure the form name is set to `files[]` and the form type to `multipart/form-data`. If the service is running in private mode, dont forget to send a header of type `token: YOUR-CLIENT-TOKEN` to validate the request.
 
 A sample of the returning json from the endpoint can be seen below:
@@ -73,18 +66,12 @@
 
 To make it easier and better than any other service, you can download [our Chrome extension](https://chrome.google.com/webstore/detail/lolisafe-uploader/enkkmplljfjppcdaancckgilmgoiofnj) that will let you configure your hostname and tokens, so that you can simply `right click` ->  `loli-safe` -> `send to safe` to any image/audio/video file on the web.
 
-<<<<<<< HEAD
 Because of how nodejs apps work, if you want it attached to a domain name you will need to make a reverse proxy for it.
 
 Here is a tutorial [on how to do this with nginx](https://www.digitalocean.com/community/tutorials/how-to-set-up-a-node-js-application-for-production-on-ubuntu-16-04). Keep in mind that this is only a requirement if you want to access your lolisafe service by using a domain name (ex: `https://i.kanacchi.moe`), otherwise you can use the service just fine by accessing it from your server's IP.
 
 ## Sites using lolisafe
 
-=======
-Because of how nodejs apps work, if you want it attached to a domain name you will need to make a reverse proxy for it. Here is a tutorial [on how to do this with nginx](https://www.digitalocean.com/community/tutorials/how-to-set-up-a-node-js-application-for-production-on-ubuntu-16-04). Keep in mind that this is only a requirement if you want to access your lolisafe service by using a domain name, otherwise you can use the service just fine by accessing it from your server's IP.
-
-## Sites using lolisafe
->>>>>>> 4d883de6
 - [lolisafe.moe](https://lolisafe.moe): A small safe worth protecting.
 - [safe.moe](https://safe.moe): The world's most ~~un~~safe pomf clone
 - [updx.xyz](http://updx.xyz): A shitty clone. ~~At least the files are more secure!~~
@@ -95,12 +82,8 @@
 
 ## Author
 
-<<<<<<< HEAD
 **lolisafe** © [Pitu](https://github.com/Pitu), Released under the [MIT](https://github.com/WeebDev/lolisafe/blob/master/LICENSE) License.
 
-=======
-**lolisafe** © [Pitu](https://github.com/Pitu), Released under the [MIT](https://github.com/WeebDev/lolisafe/blob/master/LICENSE) License.<br>
->>>>>>> 4d883de6
 Authored and maintained by Pitu.
 
 > [lolisafe.moe](https://lolisafe.moe) · GitHub [@Pitu](https://github.com/Pitu)