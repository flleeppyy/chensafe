--- conflicted
+++ resolved
@@ -29,15 +29,11 @@
 
 For example, if you only want to generate thumbnails for image files, you can do `yarn thumbs 1`.
 
-<<<<<<< HEAD
 ## Virus scanning
 
 This project is using [clamav](https://www.clamav.net/) to scan files for viruses through [clamdjs](https://github.com/NingLin-P/clamdjs).
 
 To use, make sure you have ClamAV daemon running, then edit your `config.js` and specify the daemon's IP and port.
-=======
-If you're upgrading from a version prior to v3.0.0 make sure to run `node database/migration.js` **ONCE** to create the missing columns on the database.
->>>>>>> 5fe57f6d
 
 ## Running
 
@@ -71,7 +67,6 @@
 If you set `enableUserAccounts: true`, people will be able to create accounts on the service to keep track of their uploaded files and create albums to upload stuff to, pretty much like imgur does, but only through the API. Every user account has a token that the user can use to upload stuff through the API. You can find this token on the section called `Change your token` on the administration dashboard, and if it gets leaked or compromised you can renew it by clicking the button titled `Request new token`.
 
 ## Cloudflare Support
-<<<<<<< HEAD
 
 If you are running lolisafe behind Cloudflare there is support to make the NGINX logs have the users IP instead of Cloudflares IP. You will need to compile NGINX from source with `--with-http_realip_module` as well as uncomment the following line in the NGINX config: `include /path/to/lolisafe/real-ip-from-cf;`
 
@@ -81,14 +76,6 @@
 
 A sample of the returning json from the endpoint can be seen below:
 
-=======
-If you are running lolisafe behind Cloudflare there is support to make the NGINX logs have the user's IP instead of Cloudflare's IP. You will need to compile NGINX from source with `--with-http_realip_module` as well as uncomment the following line in the NGINX config: `include /path/to/lolisafe/real-ip-from-cf;`
-
-## Using lolisafe
-Once the service starts you can start hitting the upload endpoint at `/api/upload` with any file. If you're using the frontend to do so then you are pretty much set, but if you're using the API to upload make sure the form name is set to `files[]` and the form type to `multipart/form-data`. If the service is running in private mode, don't forget to send a header of type `token: YOUR-CLIENT-TOKEN` to validate the request.
-
-A sample of the JSON returned from the endpoint can be seen below:
->>>>>>> 5fe57f6d
 ```json
 {
   "name": "EW7C.png",
