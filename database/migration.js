const config = require('../config.js')
const db = require('knex')(config.database)

const migration = {}
migration.start = async () => {
<<<<<<< HEAD
  await db.schema.table('albums', t => t.dateTime('editedAt')).catch(error => console.warn(error.message))
  await db.schema.table('albums', t => t.dateTime('zipGeneratedAt')).catch(error => console.warn(error.message))
  await db.schema.table('users', t => t.dateTime('enabled')).catch(error => console.warn(error.message))
  await db.schema.table('users', t => t.dateTime('fileLength')).catch(error => console.warn(error.message))
  console.log('Migration finished! Now start lolisafe normally')
  process.exit(0)
}
=======
	await db.schema.table('albums', table => {
		table.integer('editedAt');
		table.integer('zipGeneratedAt');
	});
	console.log('Migration finished! Now start lolisafe normally');
};
>>>>>>> 9d17bb28

migration.start()<|MERGE_RESOLUTION|>--- conflicted
+++ resolved
@@ -1,23 +1,33 @@
 const config = require('../config.js')
 const db = require('knex')(config.database)
 
+const map = {
+  albums: {
+    editedAt: 'integer',
+    zipGeneratedAt: 'integer'
+  },
+  users: {
+    enabled: 'integer',
+    fileLength: 'integer'
+  }
+}
+
 const migration = {}
 migration.start = async () => {
-<<<<<<< HEAD
-  await db.schema.table('albums', t => t.dateTime('editedAt')).catch(error => console.warn(error.message))
-  await db.schema.table('albums', t => t.dateTime('zipGeneratedAt')).catch(error => console.warn(error.message))
-  await db.schema.table('users', t => t.dateTime('enabled')).catch(error => console.warn(error.message))
-  await db.schema.table('users', t => t.dateTime('fileLength')).catch(error => console.warn(error.message))
+  const tables = Object.keys(map)
+  await Promise.all(tables.map(table => {
+    const columns = Object.keys(map[table])
+    return Promise.all(columns.map(async column => {
+      if (await db.schema.hasColumn(table, column)) { return }
+      const columnType = map[table][column]
+      return db.schema.table(table, t => { t[columnType](column) })
+        .then(() => console.log(`Added column "${column}" to table "${table}".`))
+        .catch(console.error)
+    }))
+  }))
+
   console.log('Migration finished! Now start lolisafe normally')
   process.exit(0)
 }
-=======
-	await db.schema.table('albums', table => {
-		table.integer('editedAt');
-		table.integer('zipGeneratedAt');
-	});
-	console.log('Migration finished! Now start lolisafe normally');
-};
->>>>>>> 9d17bb28
 
 migration.start()